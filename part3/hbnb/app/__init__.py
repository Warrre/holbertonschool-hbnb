from flask import Flask
from flask_sqlalchemy import SQLAlchemy
from flask_bcrypt import Bcrypt
from flask_restx import Api
<<<<<<< HEAD
from flask_bcrypt import Bcrypt
from flask_jwt_extended import JWTManager

from app.api.v1.users import api as users_ns
from app.api.v1.places import api as places_ns
from app.api.v1.amenities import api as amenities_ns
from app.api.v1.reviews import api as reviews_ns
from app.api.v1.auth import api as auth_ns
from config import DevelopmentConfig, CONFIG_MAP

bcrypt = Bcrypt()
jwt = JWTManager()


def _resolve_config(config_obj):
    if isinstance(config_obj, type):
        return config_obj
    if isinstance(config_obj, str) and config_obj in CONFIG_MAP:
        return CONFIG_MAP[config_obj]
    if isinstance(config_obj, str) and '.' in config_obj:
        module_path, _, class_name = config_obj.rpartition('.')
        if module_path and class_name:
            mod = __import__(module_path, fromlist=[class_name])
            return getattr(mod, class_name)
    return DevelopmentConfig
=======

# Initialize extensions (no app yet)
db = SQLAlchemy()
bcrypt = Bcrypt()
>>>>>>> 2763cae0


def create_app(config_class=DevelopmentConfig):
    config_cls = _resolve_config(config_class)
    app = Flask(__name__)
<<<<<<< HEAD
    app.config.from_object(config_cls)

    app.config['JWT_SECRET_KEY'] = app.config.get('SECRET_KEY', 'super-secret-jwt')

    bcrypt.init_app(app)
    jwt.init_app(app)
=======

    # Config
    app.config['SQLALCHEMY_DATABASE_URI'] = 'sqlite:///hbnb.db'
    app.config['SQLALCHEMY_TRACK_MODIFICATIONS'] = False
    app.config['SECRET_KEY'] = 'supersecretkey'

    # Initialize extensions
    db.init_app(app)
    bcrypt.init_app(app)

    # Import namespaces here (AFTER app and db are ready)
    from app.api.v1.users import api as users_ns
    from app.api.v1.places import api as places_ns
    from app.api.v1.amenities import api as amenities_ns
    from app.api.v1.reviews import api as reviews_ns
>>>>>>> 2763cae0

    api = Api(app, version='1.0', title='HBnB API', description='HBnB Application API')

    api.add_namespace(auth_ns, path='/api/v1/auth')
    api.add_namespace(users_ns, path='/api/v1/users')
    api.add_namespace(places_ns, path='/api/v1/places')
    api.add_namespace(amenities_ns, path='/api/v1/amenities')
    api.add_namespace(reviews_ns, path='/api/v1/reviews')

    return app<|MERGE_RESOLUTION|>--- conflicted
+++ resolved
@@ -2,7 +2,6 @@
 from flask_sqlalchemy import SQLAlchemy
 from flask_bcrypt import Bcrypt
 from flask_restx import Api
-<<<<<<< HEAD
 from flask_bcrypt import Bcrypt
 from flask_jwt_extended import JWTManager
 
@@ -28,25 +27,21 @@
             mod = __import__(module_path, fromlist=[class_name])
             return getattr(mod, class_name)
     return DevelopmentConfig
-=======
 
 # Initialize extensions (no app yet)
 db = SQLAlchemy()
 bcrypt = Bcrypt()
->>>>>>> 2763cae0
 
 
 def create_app(config_class=DevelopmentConfig):
     config_cls = _resolve_config(config_class)
     app = Flask(__name__)
-<<<<<<< HEAD
     app.config.from_object(config_cls)
 
     app.config['JWT_SECRET_KEY'] = app.config.get('SECRET_KEY', 'super-secret-jwt')
 
     bcrypt.init_app(app)
     jwt.init_app(app)
-=======
 
     # Config
     app.config['SQLALCHEMY_DATABASE_URI'] = 'sqlite:///hbnb.db'
@@ -62,7 +57,6 @@
     from app.api.v1.places import api as places_ns
     from app.api.v1.amenities import api as amenities_ns
     from app.api.v1.reviews import api as reviews_ns
->>>>>>> 2763cae0
 
     api = Api(app, version='1.0', title='HBnB API', description='HBnB Application API')
 
